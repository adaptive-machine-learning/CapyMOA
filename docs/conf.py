# Configuration file for the Sphinx documentation builder.
#
# For the full list of built-in configuration values, see the documentation:
# https://www.sphinx-doc.org/en/master/usage/configuration.html

# -- Project information -----------------------------------------------------
# https://www.sphinx-doc.org/en/master/usage/configuration.html#project-information
import os
from pathlib import Path
from capymoa.__about__ import __version__
from docs.util.github_link import make_linkcode_resolve

discord_link = "https://discord.gg/spd2gQJGAb"
contact_email = "heitor.gomes@vuw.ac.nz"
capymoa_github = "https://github.com/adaptive-machine-learning/CapyMOA"

project = "CapyMOA"
copyright = "2024 CapyMOA Developers"
author = "Heitor Murilo Gomes, Anton Lee, Nuwan Gunasekara, Marco Heyden, Yibin Sun, Guilherme Weigert Cassales"
release = __version__
html_title = f"{project}"

# -- General configuration ---------------------------------------------------
# https://www.sphinx-doc.org/en/master/usage/configuration.html#general-configuration

extensions = [
    "nbsphinx",
    "sphinx.ext.autodoc",
    "sphinx.ext.autosummary",
    "sphinx.ext.doctest",
    "sphinx.ext.extlinks",
    "sphinx.ext.intersphinx",
    "sphinx.ext.linkcode",
    "sphinx.ext.mathjax",
    "sphinx_design",
    "sphinxcontrib.programoutput",
    "myst_parser",
]

nitpick_ignore_regex = [
<<<<<<< HEAD
    ("py:class", r".*\._[\w_]*"), # Ignore private classes from nitpick errors
=======
    ("py:class", r".*\._[\w_]*"),  # Ignore private classes from nitpick errors
    ("py:obj", r".*\._[\w_]*"),  # Ignore private objects from nitpick errors
>>>>>>> 8f9031f9
    ("py:class", r"abc\..*"),
    ("py:class", r"com\..*"),
    ("py:class", r"java\..*"),
    ("py:class", r"moa\..*"),
    ("py:class", r"numpy\..*"),
    ("py:class", r"org\..*"),
    ("py:class", r"pandas\..*"),
    ("py:class", r"pathlib\..*"),
    ("py:class", r"sklearn\..*"),
    ("py:class", r"torch\..*"),
    ("py:class", r"tqdm\..*"),
]

toc_object_entries_show_parents = "hide"
autosummary_ignore_module_all = False
autosummary_generate = True
autosummary_context = {
    # List of modules that we do not include inherited members in. This is
    # usually because they import from torch.nn.Module or similar large
    # classes.
    "inherited_members_module_denylist": ["capymoa.ann"]
}

autodoc_member_order = "groupwise"
autodoc_class_signature = "separated"

# Suppress the leading module names of the typehints in the documentation.
# This is useful to abbreviate the typehints in the documentation.
autodoc_typehints_format = "short"

# The default argument values of functions will be not evaluated on generating
# document. It preserves them as is in the source code.
autodoc_preserve_defaults = True

templates_path = ["_templates"]
exclude_patterns = ["_build", "Thumbs.db", ".DS_Store"]

extlinks = {
    "wiki": ("https://en.wikipedia.org/wiki/%s", ""),
    "moa-api": ("https://javadoc.io/doc/nz.ac.waikato.cms.moa/moa/latest/%s", ""),
    "doi": ("https://doi.org/%s", ""),
    "sklearn": (
        "https://scikit-learn.org/stable/modules/generated/sklearn.%s.html",
        "sklearn.%s",
    ),
    "github": ("https://github.com/%s", "GitHub %s"),
}

# Add refs to the documentation
rst_epilog = f"""
.. _Discord: {discord_link}
.. _Email: mailto:{contact_email}
.. _CapyMOA GitHub: {capymoa_github}
"""

# -- Options for HTML output -------------------------------------------------
# https://www.sphinx-doc.org/en/master/usage/configuration.html#options-for-html-output

html_theme = "pydata_sphinx_theme"
html_static_path = ["_static"]
html_css_files = ["css/citation.css"]

# Setup symbolic links for notebooks

python_maximum_signature_line_length = 88

notebooks = Path("../notebooks")
notebook_doc_source = Path("notebooks")
if not notebook_doc_source.exists():
    os.symlink(notebooks, notebook_doc_source)

# -- Options for InterSphinx -------------------------------------------------
# See: https://www.sphinx-doc.org/en/master/usage/extensions/intersphinx.html
# tldr: This allows us to link to other projects' documentation

intersphinx_mapping = {
    "sklearn": ("https://scikit-learn.org/stable/", None),
    "torch": ("https://pytorch.org/docs/stable/", None),
}

""" Options for linkcode extension ------------------------------------------
The linkcode extension is used to provide links to the source code of functions
and classes in the documentation.
"""

linkcode_resolve = make_linkcode_resolve(
    "capymoa",
    (
        "https://github.com/adaptive-machine-learning/"
        "CapyMOA/blob/{revision}/src/"
        "{package}/{path}#L{lineno}"
    ),
)

""" Options for the Theme ---------------------------------------------------
"""
html_theme_options = {
    "show_toc_level": 3,
    "icon_links": [
        {
            "name": "GitHub",
            "url": capymoa_github,
            "icon": "fa-brands fa-github",
            "type": "fontawesome",
        },
        {
            "name": "PyPI",
            "url": "https://pypi.org/project/capymoa/",
            "icon": "fa-solid fa-box",
            "type": "fontawesome",
        },
        {
            "name": "Discord",
            "url": discord_link,
            "icon": "fa-brands fa-discord",
            "type": "fontawesome",
        },
        {
            "name": "Email",
            "url": f"mailto:{contact_email}",
            "icon": "fa-solid fa-envelope",
            "type": "fontawesome",
        },
    ],
}<|MERGE_RESOLUTION|>--- conflicted
+++ resolved
@@ -38,12 +38,8 @@
 ]
 
 nitpick_ignore_regex = [
-<<<<<<< HEAD
-    ("py:class", r".*\._[\w_]*"), # Ignore private classes from nitpick errors
-=======
     ("py:class", r".*\._[\w_]*"),  # Ignore private classes from nitpick errors
     ("py:obj", r".*\._[\w_]*"),  # Ignore private objects from nitpick errors
->>>>>>> 8f9031f9
     ("py:class", r"abc\..*"),
     ("py:class", r"com\..*"),
     ("py:class", r"java\..*"),
