--- conflicted
+++ resolved
@@ -13,11 +13,7 @@
     SOKNL,
     PassiveAggressiveRegressor,
     SGDRegressor,
-<<<<<<< HEAD
-    ShrubsRegressor
-=======
     ShrubsRegressor,
->>>>>>> 8f9031f9
 )
 from jpype import JException
 import pytest
@@ -97,13 +93,8 @@
         "SOKNL",
         "PassiveAggressiveRegressor",
         "SGDRegressor",
-<<<<<<< HEAD
-        "ShrubsRegressor"
-    ]
-=======
         "ShrubsRegressor",
     ],
->>>>>>> 8f9031f9
 )
 def test_regressor(subtests: SubTests, learner_constructor, rmse, win_rmse):
     """Test on tiny is a fast running simple test to check if a learner's
