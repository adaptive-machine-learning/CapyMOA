{
 "cells": [
  {
   "cell_type": "markdown",
   "id": "a179cd16ae91dee3",
   "metadata": {},
   "source": [
<<<<<<< HEAD
    "# Anomaly Detection with CapyMOA\n",
=======
    "# Anomaly Detection\n",
>>>>>>> 36a0a29d
    "\n",
    "This notebook shows some basic usage of CapyMOA for Anomaly Detection tasks.\n",
    "\n",
    "---\n",
    "\n",
    "*More information about CapyMOA can be found in* https://www.capymoa.org\n",
    "\n",
    "**last update on 05/06/2024**"
   ]
  },
  {
   "cell_type": "markdown",
   "id": "c190066b9765a7e7",
   "metadata": {},
   "source": [
    "## 1. Unsupervised Anomaly Detection for data streams\n",
    "\n",
    "* Recent research has been focused on unsupervised anomaly detection for data streams, as it is often difficult to obtain labeled data for training.\n",
    "* Instead of using evaluation functions such as **test-then-train loop**, we will show a basic loop from scratch to evaluate the model's performance.\n",
    "* Please notice that lower scores indicate higher anomaly likelihood."
   ]
  },
  {
   "cell_type": "code",
   "execution_count": 1,
   "id": "8f7fd1e84afbb8a9",
   "metadata": {
    "ExecuteTime": {
     "end_time": "2024-05-24T02:31:53.712036Z",
     "start_time": "2024-05-24T02:31:51.410148Z"
    }
   },
   "outputs": [
    {
     "name": "stdout",
     "output_type": "stream",
     "text": [
      "AUC: 0.54\n"
     ]
    }
   ],
   "source": [
    "from capymoa.datasets import ElectricityTiny\n",
    "from capymoa.anomaly import HalfSpaceTrees\n",
    "from capymoa.evaluation import AUCEvaluator\n",
    "stream = ElectricityTiny()\n",
    "schema = stream.get_schema()\n",
    "learner = HalfSpaceTrees(schema)\n",
    "evaluator = AUCEvaluator(schema)\n",
    "while stream.has_more_instances():\n",
    "    instance = stream.next_instance()\n",
    "    score = learner.score_instance(instance)\n",
    "    evaluator.update(instance.y_index, score)\n",
    "    learner.train(instance)\n",
    "    \n",
    "auc = evaluator.auc()\n",
    "print(f\"AUC: {auc:.2f}\")"
   ]
  }
 ],
 "metadata": {
  "kernelspec": {
   "display_name": "Python 3 (ipykernel)",
   "language": "python",
   "name": "python3"
  },
  "language_info": {
   "codemirror_mode": {
    "name": "ipython",
    "version": 3
   },
   "file_extension": ".py",
   "mimetype": "text/x-python",
   "name": "python",
   "nbconvert_exporter": "python",
   "pygments_lexer": "ipython3",
   "version": "3.9.19"
  }
 },
 "nbformat": 4,
 "nbformat_minor": 5
}<|MERGE_RESOLUTION|>--- conflicted
+++ resolved
@@ -5,11 +5,7 @@
    "id": "a179cd16ae91dee3",
    "metadata": {},
    "source": [
-<<<<<<< HEAD
-    "# Anomaly Detection with CapyMOA\n",
-=======
     "# Anomaly Detection\n",
->>>>>>> 36a0a29d
     "\n",
     "This notebook shows some basic usage of CapyMOA for Anomaly Detection tasks.\n",
     "\n",
