--- conflicted
+++ resolved
@@ -67,13 +67,8 @@
     A string representing the CLI command for creating the MOA learner.
     """
 
-<<<<<<< HEAD
-    # Check if the base_learner is a MOAClassifier or a MOARegressor
-    if isinstance(learner, MOAClassifier) or isinstance(learner, MOARegressor):
-=======
     # Check if the base_learner is a MOAClassifie or a MOARegressor
     if isinstance(learner, MOAClassifier) or isinstance(learner, MOARegressor) or isinstance(learner, MOAPredictionIntervalLearner):
->>>>>>> 8972c576
         learner = _get_moa_creation_CLI(learner.moa_learner)
 
     # ... or a Classifier or a Regressor (Interfaces from MOA) type
@@ -350,7 +345,6 @@
         return prediction_array[0]
 
 
-<<<<<<< HEAD
 class SKRegressor(Regressor):
     """A wrapper class for using scikit-learn regressors in CapyMOA.
 
@@ -435,7 +429,8 @@
             # scikit-learn does not allows invoking predict in a model that was not fit before
             return None
         return self.sklearner.predict([instance.x])[0]
-=======
+
+
 ### Prediction Interval Learner ###
 class PredictionIntervalLearner(Regressor):
     def __init__(self, schema=None, random_seed=1):
@@ -447,7 +442,6 @@
     @abstractmethod
     def predict(self, instance):
         pass
-
 
 
 class MOAPredictionIntervalLearner(MOARegressor, PredictionIntervalLearner):
@@ -459,5 +453,4 @@
         if len(prediction_PI) != 3:
             return [0, 0, 0]
         else:
-            return prediction_PI
->>>>>>> 8972c576
+            return prediction_PI