from abc import ABC, abstractmethod
from typing import Optional

from jpype import _jpype
from moa.classifiers import (
    Classifier as MOA_Classifier_Interface,
    Regressor as MOA_Regressor_Interface,
)
from moa.core import Utils

from capymoa.instance import Instance, LabeledInstance, RegressionInstance
from capymoa.stream._stream import Schema
from capymoa.type_alias import LabelIndex, LabelProbabilities, TargetValue

##############################################################
##################### INTERNAL FUNCTIONS #####################
##############################################################


def _get_moa_creation_CLI(moa_learner):
    """
    Auxiliary function to retrieve the command-line interface (CLI)
    creation command for a MOA learner.

    Parameters:
    - moa_learner: The MOA learner for which the CLI command is needed,
    it must be a MOA learner object

    Returns:
    A string representing the CLI command for creating the MOA learner.
    """
    moa_learner_class_id = str(moa_learner.getClass().getName())
    moa_learner_class_id_parts = moa_learner_class_id.split(".")
    moa_learner_str = (
<<<<<<< HEAD
        # f"{moa_learner_class_id_parts[-2]}.{moa_learner_class_id_parts[-1]}"
        f"{moa_learner_class_id_parts[-1]}"
=======
        f"{moa_learner_class_id_parts[-2]}.{moa_learner_class_id_parts[-1]}" if isinstance(moa_learner, MOA_Classifier_Interface)
        else f"{moa_learner_class_id_parts[-1]}"
>>>>>>> 8a4c9559
    )

    moa_cli_creation = str(moa_learner.getCLICreationString(moa_learner.__class__))
    CLI = moa_cli_creation.split(" ", 1)

    if len(CLI) > 1 and len(CLI[1]) > 1:
        moa_learner_str = f"({moa_learner_str} {CLI[1]})"

    return moa_learner_str


def _extract_moa_learner_CLI(learner):
    """
    Auxiliary function to extract the command-line interface (CLI)
    from a MOA learner object or a MOA learner class or even a
    MOAClassifier object (which has a moa_learner internally).

    Parameters:
    - moa_learner: The object or class representing the MOA learner

    Returns:
    A string representing the CLI command for creating the MOA learner.
    """

<<<<<<< HEAD
    # Check if the base_learner is a MOAClassifier
=======
    # Check if the base_learner is a MOAClassifie or a MOARegressor
>>>>>>> 8a4c9559
    if isinstance(learner, MOAClassifier) or isinstance(learner, MOARegressor):
        learner = _get_moa_creation_CLI(learner.moa_learner)

    # ... or a Classifier or a Regressor (Interfaces from MOA) type
    if isinstance(learner, MOA_Classifier_Interface) or isinstance(learner, MOA_Regressor_Interface):
        learner = _get_moa_creation_CLI(learner)

    # ... or a java object, which we presume is a MOA object (if it is not, MOA will raise the error)
    if type(learner) == _jpype._JClass:
        learner = _get_moa_creation_CLI(learner())
    return learner


##############################################################
######################### CLASSIFIERS ########################
##############################################################


class Classifier(ABC):
    """
    Abstract base class for machine learning classifiers.

    Attributes:
    - schema: The schema representing the instances. Defaults to None.
    - random_seed: The random seed for reproducibility. Defaults to 1.
    """

    def __init__(self, schema: Schema, random_seed=1):
        self.random_seed = random_seed
        self.schema = schema
        if self.schema is None:
            raise ValueError("Schema must be initialised")

    @abstractmethod
    def __str__(self):
        pass

    @abstractmethod
    def train(self, instance: LabeledInstance):
        pass

    @abstractmethod
    def predict(self, instance: Instance) -> Optional[LabelIndex]:
        pass

    @abstractmethod
    def predict_proba(self, instance: Instance) -> LabelProbabilities:
        pass


class MOAClassifier(Classifier):
    """
    A wrapper class for using MOA (Massive Online Analysis) classifiers in CapyMOA.

    Attributes:
    - schema: The schema representing the instances. Defaults to None.
    - CLI: The command-line interface (CLI) configuration for the MOA learner.
    - random_seed: The random seed for reproducibility. Defaults to 1.
    - moa_learner: The MOA learner object or class identifier.
    """

    def __init__(self, moa_learner, schema=None, CLI=None, random_seed=1):
        super().__init__(schema=schema, random_seed=random_seed)
        self.CLI = CLI
        # If moa_learner is a class identifier instead of an object
        if isinstance(moa_learner, type):
            if type(moa_learner) == _jpype._JClass:
                moa_learner = moa_learner()
            else:  # this is not a Java object, thus it certainly isn't a MOA learner
                raise ValueError("Invalid MOA classifier provided.")
        self.moa_learner = moa_learner

        self.moa_learner.setRandomSeed(self.random_seed)

        if self.schema is not None:
            self.moa_learner.setModelContext(self.schema.get_moa_header())

        # If the CLI is None, we assume the object has already been configured
        # or that default values should be used.
        if self.CLI is not None:
            self.moa_learner.getOptions().setViaCLIString(CLI)

        self.moa_learner.prepareForUse()
        self.moa_learner.resetLearningImpl()

    def __str__(self):
        # Removes the package information from the name of the learner.
        full_name = str(self.moa_learner.getClass().getCanonicalName())
        return full_name.rsplit(".", 1)[1] if "." in full_name else full_name

    def CLI_help(self):
        return str(self.moa_learner.getOptions().getHelpString())

    def train(self, instance):
        self.moa_learner.trainOnInstance(instance.java_instance)

    def predict(self, instance):
        return Utils.maxIndex(
            self.moa_learner.getVotesForInstance(instance.java_instance)
        )

    def predict_proba(self, instance):
        return self.moa_learner.getVotesForInstance(instance.java_instance)


class SKClassifier(Classifier):
    """
    A wrapper class for using scikit-learn classifiers in CapyMOA

    Attributes:
    - schema (optional): The schema for the input instances. Defaults to None.
    - random_seed (optional): The random seed for reproducibility. Defaults to 1.
    - sklearner: The scikit-learn classifier object or class identifier.
    """

    def __init__(self, sklearner, schema=None, random_seed=1):
        super().__init__(schema=schema, random_seed=random_seed)

        # If sklearner is a class identifier instead of an object.
        if isinstance(sklearner, type):
            sklearner = sklearner()
        # Checks if it implements partial_fit and predict
        if not hasattr(sklearner, "partial_fit") or not hasattr(sklearner, "predict"):
            raise ValueError(
                "Invalid scikit-learn algorithm provided. The algorithm does not implement partial_fit or predict. "
            )

        self.sklearner = sklearner
        self.trained_at_least_once = False

    def __str__(self):
        return "sklearner"  # TODO: get the string describing the sklearner

    def train(self, instance):
        self.sklearner.partial_fit(
            [instance.x],
            [instance.y_index],
            classes=self.schema.get_label_indexes(),
        )
        self.trained_at_least_once = True  # deve (e tem que) ter um jeito melhor

    def predict(self, instance):
        if (
            self.trained_at_least_once
        ):  # scikit-learn does not allows invoking predict in a model that was not fit before
            return self.sklearner.predict([instance.x])[0]
        else:
            return None

    def predict_proba(self, instance):
        if (
            self.trained_at_least_once
        ):  # scikit-learn does not allows invoking predict in a model that was not fit before
            return self.sklearner.predict_proba([instance.x])
        else:
            return None


##############################################################
############################# SSL ############################
##############################################################


class ClassifierSSL(Classifier):
    def __init__(self, schema=None, random_seed=1):
        super().__init__(schema=schema, random_seed=random_seed)

    @abstractmethod
    def train_on_unlabeled(self, instance):
        pass


# Multiple inheritance
class MOAClassifierSSL(MOAClassifier, ClassifierSSL):
    def train_on_unlabeled(self, instance):
        self.moa_learner.trainOnUnlabeledInstance(instance.java_instance.getData())


##############################################################
######################### REGRESSORS #########################
##############################################################


class Regressor(ABC):
    def __init__(self, schema=None, random_seed=1):
        self.random_seed = random_seed
        self.schema = schema

    def __str__(self):
        pass

    @abstractmethod
    def train(self, instance: RegressionInstance):
        pass

    @abstractmethod
    def predict(self, instance: RegressionInstance) -> TargetValue:
        pass


class MOARegressor(Regressor):
    def __init__(self, schema=None, CLI=None, random_seed=1, moa_learner=None):
        super().__init__(schema=schema, random_seed=random_seed)
        self.CLI = CLI
        self.moa_learner = moa_learner

        if random_seed is not None:
            self.moa_learner.setRandomSeed(random_seed)

        if self.schema is not None:
            self.moa_learner.setModelContext(self.schema.get_moa_header())

        if self.CLI is not None:
            self.moa_learner.getOptions().setViaCLIString(CLI)

        self.moa_learner.prepareForUse()
        self.moa_learner.resetLearning()

    def __str__(self):
        full_name = str(self.moa_learner.getClass().getCanonicalName())
        return full_name.rsplit(".", 1)[1] if "." in full_name else full_name

    # def describe(self):
    #     return str(self.moa_learner)

    def CLI_help(self):
        return self.moa_learner.getOptions().getHelpString()

    def train(self, instance):
        self.moa_learner.trainOnInstance(instance.java_instance)

    def predict(self, instance):
        prediction_array = self.moa_learner.getVotesForInstance(instance.java_instance)
        # The learner didn't provide a prediction, returns 0.0 (probably the learner has not been initialised.)
        if len(prediction_array) == 0:
            return 0.0
        return prediction_array[0]<|MERGE_RESOLUTION|>--- conflicted
+++ resolved
@@ -32,13 +32,8 @@
     moa_learner_class_id = str(moa_learner.getClass().getName())
     moa_learner_class_id_parts = moa_learner_class_id.split(".")
     moa_learner_str = (
-<<<<<<< HEAD
-        # f"{moa_learner_class_id_parts[-2]}.{moa_learner_class_id_parts[-1]}"
-        f"{moa_learner_class_id_parts[-1]}"
-=======
         f"{moa_learner_class_id_parts[-2]}.{moa_learner_class_id_parts[-1]}" if isinstance(moa_learner, MOA_Classifier_Interface)
         else f"{moa_learner_class_id_parts[-1]}"
->>>>>>> 8a4c9559
     )
 
     moa_cli_creation = str(moa_learner.getCLICreationString(moa_learner.__class__))
@@ -63,11 +58,7 @@
     A string representing the CLI command for creating the MOA learner.
     """
 
-<<<<<<< HEAD
-    # Check if the base_learner is a MOAClassifier
-=======
     # Check if the base_learner is a MOAClassifie or a MOARegressor
->>>>>>> 8a4c9559
     if isinstance(learner, MOAClassifier) or isinstance(learner, MOARegressor):
         learner = _get_moa_creation_CLI(learner.moa_learner)
 
