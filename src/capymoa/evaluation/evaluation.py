--- conflicted
+++ resolved
@@ -385,7 +385,7 @@
     return elapsed_wallclock_time, elapsed_cpu_time
 
 
-<<<<<<< HEAD
+
 def cumulative_evaluation(
     stream,
     learner,
@@ -393,15 +393,6 @@
     sample_frequency=None,
     evaluator=None,
     optimise=True,
-=======
-def test_then_train_evaluation(
-        stream,
-        learner,
-        max_instances=None,
-        sample_frequency=None,
-        evaluator=None,
-        optimise=True,
->>>>>>> a334aa50
 ):
     """
     Test-then-train evaluation. Returns a dictionary with the results.
@@ -484,13 +475,8 @@
             RegressionWindowedEvaluator(schema=stream.get_schema(), window_size=window_size) if not isinstance(learner,
                                                                                                                MOAPredictionIntervalLearner)
             else PredictionIntervalWindowedEvaluator(schema=stream.get_schema(), window_size=window_size)
-<<<<<<< HEAD
                      )
     results = cumulative_evaluation(
-=======
-        )
-    results = test_then_train_evaluation(
->>>>>>> a334aa50
         stream,
         learner,
         max_instances=max_instances,
