--- conflicted
+++ resolved
@@ -9,12 +9,8 @@
     RegressionEvaluator,
     PredictionIntervalEvaluator,
     PredictionIntervalWindowedEvaluator,
-<<<<<<< HEAD
-    AUCEvaluator,
+    AnomalyDetectionEvaluator,
 	ClusteringEvaluator,
-=======
-    AnomalyDetectionEvaluator,
->>>>>>> 29c516a5
 )
 
 __all__ = [
@@ -28,10 +24,6 @@
     "RegressionEvaluator",
     "PredictionIntervalEvaluator",
     "PredictionIntervalWindowedEvaluator",
-<<<<<<< HEAD
-    "AUCEvaluator",
+    "AnomalyDetectionEvaluator",
 	"ClusteringEvaluator",
-=======
-    "AnomalyDetectionEvaluator",
->>>>>>> 29c516a5
 ]