--- conflicted
+++ resolved
@@ -10,13 +10,8 @@
     PredictionIntervalEvaluator,
     PredictionIntervalWindowedEvaluator,
     AnomalyDetectionEvaluator,
-<<<<<<< HEAD
-    ClusteringEvaluator,
-    online_evaluation_clustering,
-=======
     # ClusteringEvaluator,
     # online_evaluation_clustering,
->>>>>>> 98c9eacd
 )
 from . import results
 
@@ -34,9 +29,5 @@
     "AnomalyDetectionEvaluator",
     # "ClusteringEvaluator",
     "results",
-<<<<<<< HEAD
-    "online_evaluation_clustering",
-=======
     # "online_evaluation_clustering",
->>>>>>> 98c9eacd
 ]