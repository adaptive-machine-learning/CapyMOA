--- conflicted
+++ resolved
@@ -5,93 +5,6 @@
 import os
 from datetime import datetime
 
-<<<<<<< HEAD
-class PrequentialClusteringResults:
-    def __init__(
-            self,
-            learner: str = None,
-            stream: Stream = None,
-            wallclock: float = None,
-            cpu_time: float = None,
-            max_instances: int = None,
-            micro_cluster: list = None,
-            macro_cluster: list = None,
-            other_metrics=None,
-    ):
-
-        self.learner = learner
-        self.stream = stream
-
-        self._wallclock = wallclock
-        self._cpu_time = cpu_time
-        self._max_instances = max_instances
-        self._micro_cluster = micro_cluster
-        self._macro_cluster = macro_cluster
-        self._other_metrics = other_metrics
-
-    def __getitem__(self, key):
-        # Check if the key is a method of this class or an attribute
-        if hasattr(self, key):
-            if callable(getattr(self, key)):
-                # If it is a method, then invoke it and return its return value
-                return getattr(self, key)()
-            else:
-                return getattr(self, key)
-
-        # if hasattr(self.cumulative, key) and callable(getattr(self.cumulative, key)):
-        #     return getattr(self.cumulative, key)()
-
-        raise KeyError(f"Key {key} not found")
-
-    def getattr(self, attribute):
-        # Check if the attribute exists in the cumulative object
-        if hasattr(self, attribute):
-            return getattr(self, attribute)
-        else:
-            raise AttributeError(f"Attribute {attribute} not found")
-
-    def wallclock(self):
-        return self._wallclock
-    def cpu_time(self):
-        return self._cpu_time
-    def max_instances(self):
-        return self._max_instances
-    def micros(self):
-        return self._micro_cluster
-    def macros(self):
-        return self._macro_cluster
-
-    def silhouette_past(self):
-        if self._other_metrics is not None and 'silhouette_past'in self._other_metrics:
-            return self._other_metrics['silhouette_past']
-        else:
-            raise ValueError("Silhouette past is not available")
-    def silhouette_future(self):
-        if self._other_metrics is not None and 'silhouette_future'in self._other_metrics:
-            return self._other_metrics['silhouette_future']
-        else:
-            raise ValueError("Silhouette future is not available")
-    def ssq_past(self):
-        if self._other_metrics is not None and 'ssq_past'in self._other_metrics:
-            return self._other_metrics['ssq_past']
-        else:
-            raise ValueError("SSQ past is not available")
-    def ssq_future(self):
-        if self._other_metrics is not None and 'ssq_future'in self._other_metrics:
-            return self._other_metrics['ssq_future']
-        else:
-            raise ValueError("SSQ future is not available")
-    def bss_past(self):
-        if self._other_metrics is not None and 'bss_past'in self._other_metrics:
-            return self._other_metrics['bss_past']
-        else:
-            raise ValueError("BSS past is not available")
-    def bss_future(self):
-        if self._other_metrics is not None and 'bss_future'in self._other_metrics:
-            return self._other_metrics['bss_future']
-        else:
-            raise ValueError("BSS future is not available")
-=======
 # class PrequentialClusteringResults:
 #     def __init__(
 #             self,
@@ -177,7 +90,6 @@
 #             return self._other_metrics['bss_future']
 #         else:
 #             raise ValueError("BSS future is not available")
->>>>>>> 98c9eacd
 
 class PrequentialResults:
     def __init__(
