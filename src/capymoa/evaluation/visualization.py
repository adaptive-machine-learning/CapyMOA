import matplotlib.pyplot as plt
from datetime import datetime
<<<<<<< HEAD
from capymoa.stream.drift import DriftStream
from capymoa.base import Clusterer
from com.yahoo.labs.samoa.instances import InstancesHeader
import numpy as np
import seaborn as sns
import os
import shutil
from PIL import Image
import glob
=======
from capymoa.stream.drift import DriftStream, RecurrentConceptDriftStream
from com.yahoo.labs.samoa.instances import InstancesHeader
import numpy as np
import seaborn as sns
from capymoa._utils import _translate_metric_name
from capymoa.evaluation.results import (
    # PrequentialPredictionIntervalResults,
    PrequentialResults,
    # PrequentialRegressionResults
)
>>>>>>> 29c516a5


import matplotlib.pyplot as plt
import numpy as np

def plot_windowed_results(
        *results,
        metric: str,
        plot_title: str = None,
        xlabel: str = None,
        ylabel: str = None,
        figure_path: str = "./",
        figure_name: str = None,
        save_only: bool = True,
        prevent_plotting_drifts: bool = False,
        ymin: float = None,
        ymax: float = None,
):
    """
    Plot a comparison of values from multiple evaluators based on a selected column using line plots.
    It assumes the results contain windowed results ('windowed') which often originate from metrics_per_window()
    and the learner identification ('learner').

    If figure_path is provided, the figure will be saved at the specified path instead of displaying it.
    """
    dfs = []
    labels = []
    x_values = []

    # check if the results are all prequential
    for result in results:
        if not isinstance(result, PrequentialResults):
            raise ValueError('Only PrequentialResults class are valid')

    num_instances = results[0].max_instances
    stream = results[0]["stream"]

    if num_instances is not None:
        window_size = results[0].windowed.metrics_per_window()['instances'][0]
        num_windows = results[0].windowed.metrics_per_window().shape[0]
        for i in range(1, num_windows + 1):
            x_values.append(i * window_size)

    # Check if the given metric exists in all DataFrames
    for result in results:
        df = result.windowed.metrics_per_window()
        if metric not in df.columns:
            print(f"Column '{metric}' not found in metrics DataFrame for {result['learner']}. Skipping.")
        else:
            dfs.append(df)
            labels.append(result.learner)

    if not dfs:
        print("No valid DataFrames to plot.")
        return

    # Calculate ymin and ymax if not provided
    if ymin is None or ymax is None:
        all_values = np.concatenate([df[metric].values for df in dfs])
        if ymin is None:
            ymin = all_values.min()
        if ymax is None:
            ymax = all_values.max()

    # Add padding to ymin and ymax to prevent clipping
    padding = 0.05 * (ymax - ymin)
    ymin -= padding
    ymax += padding

    # Create a figure
    plt.figure(figsize=(12, 5))

    # Plot data from each DataFrame
    for i, df in enumerate(dfs):
        if num_instances is not None:
            plt.plot(
                x_values,
                df[metric],
                label=labels[i],
                marker="o",
                linestyle="-",
                markersize=5,
            )
        else:
            plt.plot(
                df.index,
                df[metric],
                label=labels[i],
                marker="o",
                linestyle="-",
                markersize=5,
            )

    if stream is not None and isinstance(stream, DriftStream):
        if not prevent_plotting_drifts:
            drifts = stream.get_drifts()

            drift_locations = [drift.position for drift in drifts]
            gradual_drift_window_lengths = [drift.width for drift in drifts]

            # Add vertical lines at drift locations
            if drift_locations:
                for location in drift_locations:
                    plt.axvline(location, color="red", linestyle="-")

            # Plot the horizontal line (concept width) for each concept
            if isinstance(stream, RecurrentConceptDriftStream):
                cmap = plt.cm.tab10
                colour_idxs = {}
                colour_idx = 0
                for c in stream.concept_info:
                    concept_label = None
                    if c["id"] not in colour_idxs:
                        colour_idxs[c["id"]] = colour_idx
                        colour_idx += 1
                        concept_label = c["id"]
                    plt.hlines(y=ymin-2, xmin=c['start'], xmax=c['end'], color=cmap(colour_idxs[c["id"]]), linestyle='--', linewidth=2,
                               label=concept_label)

            # Add gradual drift windows as 70% transparent rectangles
            if gradual_drift_window_lengths:
                if not drift_locations:
                    print("Error: gradual_drift_window_lengths is provided, but drift_locations is not.")
                    return

                if len(drift_locations) != len(gradual_drift_window_lengths):
                    print("Error: drift_locations and gradual_drift_window_lengths must have the same length.")
                    return

                for i in range(len(drift_locations)):
                    location = drift_locations[i]
                    window_length = gradual_drift_window_lengths[i]
                    plt.axvspan(location - window_length / 2, location + window_length / 2, alpha=0.2, color="red")

    # Set the y-axis limits
    plt.ylim(ymin, ymax)

    # Add labels and title
    xlabel = xlabel if xlabel is not None else "# Instances"
    plt.xlabel(xlabel)
    ylabel = ylabel if ylabel is not None else metric
    plt.ylabel(ylabel)
    plot_title = plot_title if plot_title is not None else metric
    plt.title(plot_title)

    # Add legend
    plt.legend()
    plt.grid(True)

    # Show the plot or save it to the specified path
    if not save_only:
        plt.show()
    elif figure_path is not None:
        if figure_name is None:
            learner_names = "_".join(result.learner for result in results)
            figure_name = ylabel.replace(" ", "") + "_" + learner_names + ".pdf"
        plt.savefig(figure_path + figure_name)


# TODO: Update this function so that it works properly with DriftStreams
# TODO: Once Schema is updated to provide an easier access to the target name should remove direct access to MOA
def plot_predictions_vs_ground_truth(*results, ground_truth=None, plot_interval=None, plot_title=None,
                                     xlabel=None, ylabel=None, figure_path="./", figure_name=None, save_only=False
                                     ):
    """
    Plot predictions vs. ground truth for multiple results.

    If ground_truth is None, then the code should check if "ground_truth_y" is not None in the first result,
    i.e. results[0]["ground_truth_y"], and use it instead. If ground_truth is None and there is no data in
    results[0]["ground_truth_y"] (also None) then it raises an error stating that the ground truth y is None.

    The plot_interval parameter is a tuple (start, end) that determines when to start and stop plotting predictions.

    If save_only is True, then a figure will be saved at the specified path
    """

    # check if the results are prequential prediction interval results
    # for result in results:
        # if not hasattr(result.windowed, 'coverage'):
        #     raise ValueError('Cannot process results that do not include prediction interval results.')

    # Determine ground truth y
    if ground_truth is None:
        if results and results[0].ground_truth_y():
            ground_truth = results[0].ground_truth_y()

    # Check if ground truth y is available
    if ground_truth is None:
        raise ValueError("Ground truth y is None.")

    # Create a figure
    plt.figure(figsize=(20, 6))

    # Determine indices to plot based on plot_interval
    start, end = plot_interval or (0, len(ground_truth))

    # Check if predictions have the same length as ground truth
    for i, result in enumerate(results):
        if result.predictions() is not None:
            predictions = result.predictions()[start:end]
            if len(predictions) != len(ground_truth[start:end]):
                raise ValueError(f"Length of predictions for result {i + 1} does not match ground truth.")

    # Plot ground truth y vs. predictions for each result within the specified interval
    instance_numbers = list(range(start, end))
    # for i, result in enumerate(results):
    #     if "predictions" in result:
    #         predictions = result["predictions"][start:end]
    for result in results:
        predictions = result.predictions()[start:end]
        plt.plot(instance_numbers, predictions, label=f"{result['learner']} predictions", alpha=0.7)

    # Plot ground truth y
    plt.scatter(instance_numbers, ground_truth[start:end], label="ground truth", marker='*', s=20, color='red')

    # TODO: Once Schema is updated to provide an easier access to the target name should remove direct access to MOA
    output_name = str(InstancesHeader.getClassNameString(results[0]['stream'].get_schema().get_moa_header()))
    output_name = output_name[output_name.find(":") + 1:-1]

    # Add labels and title
    plt.xlabel(xlabel if xlabel else "# Instance")
    plt.ylabel(ylabel if ylabel else output_name)
    plt.title(plot_title if plot_title else "Predictions vs. Ground Truth")
    plt.grid(True)
    plt.legend()

    # Show the plot or save it to the specified path
    if not save_only:
        plt.show()
    elif figure_path:
        current_time = datetime.now().strftime("%Y-%m-%d_%H-%M-%S")
        figure_name = figure_name if figure_name else f"predictions_vs_ground_truth_{current_time}.pdf"
        plt.savefig(figure_path + figure_name)


def plot_regression_results(
        # cope with data

        *results,  # results value from regression models
        ground_truth=None,  # stored ground truths
        start=0,  # the start point of plotting
        end=1E10,  # the end

        # options for users

        plot_target=True,
        plot_predictions=True,
        plot_residuals=True,

        # target_type='line',  # line or dots
        add_target_markers=True,
        target_marker='*',  # can be any markers supported by matplotlib

        predictions_type='dots',  # line or dots
        predictions_marker='.',  # can be any markers supported by matplotlib

        absolute_residuals=False,

        plot_hist_residuals=False,
        kde_residuals=False,
        hist_bins=None,

        # color options

        color_target=None,
        color_predictions=None,  # if specified, MUST have same amount with *results

        # label settings

        xlabel=None,
        ylabel=None,

        # cope with file

        plot_title=None,
        figure_path="./",
        figure_name=None,
        figure_name_hist=None,
        save_only=False,

        prevent_plotting_drifts=False,
):
    # check if the results are prequential regression results
    for result in results:
        if not hasattr(result.windowed, 'rmse'):
            raise ValueError('Cannot process results that do not include regression results.')

    # Check if the ground_truth is stored in the first result
    if ground_truth is None:
        if results and results[0].ground_truth_y():
            ground_truth = results[0].ground_truth_y()

    # Check if ground_truth is none
    if ground_truth is None:
        raise ValueError("Ground truth y is None.")

    # Check for plotting interval
    start = max(start, 0)
    end = min(end, len(ground_truth))

    # Get stream
    stream = results[0]["stream"]

    # Get ground truth
    targets = ground_truth[start:end]

    predictions = []
    residuals = []
    if absolute_residuals:
        absolute_values = []
    for i, result in enumerate(results):
        if result.predictions() is not None:
            predictions.append(np.array(result.predictions()[start:end]))
            residuals.append(np.array(np.array(result.predictions()[start:end]) - np.array(targets)))
            if absolute_residuals:
                absolute_values.append(np.abs(np.array(np.array(result.predictions()[start:end]) - np.array(targets))))

    # Create a figure
    plt.figure(figsize=((end - start) / 10, 6))
    # x-axis
    instance_numbers = list(range(start, end))

    # get default colors from matplotlib for further possible use
    default_colors = plt.rcParams['axes.prop_cycle'].by_key()['color']

    # plot targets
    if plot_target:
        plt.plot(instance_numbers, targets, label="targets", linewidth=1,
                     color=color_target if color_target is not None else "g")
    if add_target_markers:
        plt.scatter(instance_numbers, targets, label="targets", marker=target_marker, s=20,
                        color=color_target if color_target is not None else "g")

    # plot predictions
    if plot_predictions:
        for i, prediction in enumerate(predictions):
            if predictions_type == 'line':
                plt.plot(instance_numbers, predictions[i],
                         label=results[i]['learner'] + " predictions",
                         color=color_predictions[i] if color_predictions is not None else default_colors[i],
                         linewidth=1, linestyle="--", alpha=0.5)
            elif predictions_type == 'dots':
                plt.scatter(instance_numbers, predictions[i],
                            label=results[i]['learner'] + " predictions",
                            color=color_predictions[i] if color_predictions is not None else default_colors[i],
                            marker=predictions_marker, s=20)
            else:
                raise ValueError("Predictions_type must be 'line' or 'dots'.")

    if predictions_type == 'dots':
        if len(results) > 2 :
            plot_residuals = False

        for i in range(len(instance_numbers)):
            values = [predictions[x][i] for x in range(len(predictions))]
            values.append(targets[i])
            values = np.array(values)
            plt.vlines(x=instance_numbers[i], ymin=min(values), ymax=max(values), linestyles='dashed', colors='grey',
                       linewidth=0.5)

    # plot residuals
    if plot_residuals:
        for i, residual in enumerate(residuals):
            plt.bar(instance_numbers, residuals[i] if not absolute_residuals else absolute_values[i],
                    label=results[i]['learner'] + " residuals" if not absolute_residuals else " absolute residuals",
                    color=color_predictions[i] if color_predictions is not None else default_colors[i], alpha=0.5)

    if stream is not None and isinstance(stream, DriftStream):
        if not prevent_plotting_drifts:
            drifts = stream.get_drifts()

            drift_locations = [drift.position for drift in drifts]
            gradual_drift_window_lengths = [drift.width for drift in drifts]

            # Add vertical lines at drift locations
            if drift_locations:
                for location in drift_locations:
                    if start < location < end:
                        plt.axvline(location, color="red", linestyle="-")

            # Add gradual drift windows as 70% transparent rectangles
            if gradual_drift_window_lengths:
                if not drift_locations:
                    print(
                        "Error: gradual_drift_window_lengths is provided, but drift_locations is not."
                    )
                    return

                if len(drift_locations) != len(gradual_drift_window_lengths):
                    print(
                        "Error: drift_locations and gradual_drift_window_lengths must have the same length."
                    )
                    return

                for i in range(len(drift_locations)):
                    location = drift_locations[i]
                    window_length = gradual_drift_window_lengths[i]

                    # Plot the 70% transparent rectangle
                    if start < location < end:
                        plt.axvspan(
                            max(location - window_length / 2, start),
                            min(location + window_length / 2, end),
                            alpha=0.2,
                            color="red",
                        )

    output_name = str(InstancesHeader.getClassNameString(results[0]['stream'].get_schema().get_moa_header()))
    output_name = output_name[output_name.find(":") + 1:-1]

    prepared_title = ''
    fragments = []
    if plot_predictions:
        fragments.append("Predictions")
    if plot_target:
        fragments.append("Targets")
    if plot_residuals:
        fragments.append("Residuals" if not absolute_residuals else " Absolute Residuals")
    if len(fragments) > 0:
        for i, s in enumerate(fragments):
            prepared_title += s
            if i < len(fragments) - 1:
                prepared_title += " vs. "
    else:
        raise ValueError("Nothing to plot")

    # Add labels and title
    sns.set_style('darkgrid')
    plt.xlabel(xlabel if xlabel else "# Instance")
    plt.ylabel(ylabel if ylabel else output_name)
    plt.title(plot_title if plot_title else prepared_title)
    plt.legend()

    # Show the plot or save it to the specified path
    if not save_only:
        plt.show()
    elif figure_path:
        current_time = datetime.now().strftime("%Y-%m-%d_%H-%M-%S")
        figure_name = figure_name if figure_name is not None else f"sequential_regression_results_{current_time}.pdf"
        plt.savefig(figure_path + figure_name)

    # plot bar plot for residuals
    if plot_hist_residuals:
        plt.figure(figsize=(8, 6))
        for i, residual in enumerate(residuals):
            sns.histplot(residual, kde=kde_residuals, bins='auto' if hist_bins is None else hist_bins,
                         label=results[i]['learner'],
                         color=color_predictions[i] if color_predictions is not None else default_colors[i],
                         alpha=0.5)

        sns.set_style("darkgrid")
        plt.title("Residuals Histogram Plot")
        plt.legend()

        # Show the plot or save it to the specified path
        if not save_only:
            plt.show()
        elif figure_path:
            current_time = datetime.now().strftime("%Y-%m-%d_%H-%M-%S")
            figure_name_hist = figure_name_hist if figure_name_hist is not None else f"histogram_for_residuals_{current_time}.pdf"
            plt.savefig(figure_path + figure_name_hist)


def plot_prediction_interval(
        *results, ground_truth=None,
        start=0, end=1E10,

        plot_truth=True,
        plot_bounds=True,
        plot_predictions=True,
        colors=None,

        xlabel=None,
        ylabel=None,

        plot_title=None,
        figure_path="./",
        figure_name=None,
        save_only=False,

        dynamic_switch=True,

        prevent_plotting_drifts=False,

):
    # check if the results are all prequential
    for result in results:
        if not hasattr(result, 'coverage'):
            raise ValueError('Cannot process results that do not include prediction interval results.')

    if len(results) > 2:
        raise ValueError('This function only supports up to 2 results currently.')

    default_colors = plt.rcParams['axes.prop_cycle'].by_key()['color']
    stream = results[0].get("stream", None)

    if len(results) == 1:
        if results[0].ground_truth_y() is not None:
            targets = results[0].ground_truth_y()
        elif ground_truth is not None:
            targets = ground_truth
        else:
            raise ValueError("No ground truth Found.")

        start = max(start, 0)
        end = min(end, len(targets))

        instance_numbers = list(range(start, end))
        targets = targets[start:end]
        intervals = results[0].predictions()[start:end]
        upper = []
        lower = []
        predictions = []
        for interval in intervals:
            upper.append(interval[2])
            lower.append(interval[0])
            predictions.append(interval[1])

        plt.figure(figsize=((end - start) / 10, 6))

        if plot_bounds:
            u = np.array(upper)
            l = np.array(lower)
            plt.plot(instance_numbers, u, linewidth=0.1, alpha=0.2,
                     color=colors[0] if colors is not None else default_colors[0])
            plt.plot(instance_numbers, l, linewidth=0.1, alpha=0.2,
                     color=colors[0] if colors is not None else default_colors[0])
            plt.fill_between(instance_numbers, u, l, color=colors[0] if colors is not None else default_colors[0],
                             alpha=0.5, label=results[0].learner + " interval")
        if plot_predictions:
            plt.plot(instance_numbers, np.array(predictions), linewidth=1, linestyle='-',
                     color=colors[0] if colors is not None else default_colors[0],
                     label=results[0].learner + " predictions")
        if plot_truth:
            insideX = []
            insideY = []
            outsideX = []
            outsideY = []
            for i, v in enumerate(targets):
                if u[i] >= v >= l[i]:
                    insideX.append(instance_numbers[i])
                    insideY.append(v)
                else:
                    outsideX.append(instance_numbers[i])
                    outsideY.append(v)

            plt.scatter(np.array(insideX), np.array(insideY), marker='*',
                        color='g', label='Ground Truth (inner)')
            plt.scatter(np.array(outsideX), np.array(outsideY), marker='x',
                        color='r', label='Ground Truth (outer)')

        if stream is not None and isinstance(stream, DriftStream):
            if not prevent_plotting_drifts:
                drifts = stream.get_drifts()

                drift_locations = [drift.position for drift in drifts]
                gradual_drift_window_lengths = [drift.width for drift in drifts]

                # Add vertical lines at drift locations
                if drift_locations:
                    for location in drift_locations:
                        if start < location < end:
                            plt.axvline(location, color="red", linestyle="-")

                # Add gradual drift windows as 70% transparent rectangles
                if gradual_drift_window_lengths:
                    if not drift_locations:
                        print(
                            "Error: gradual_drift_window_lengths is provided, but drift_locations is not."
                        )
                        return

                    if len(drift_locations) != len(gradual_drift_window_lengths):
                        print(
                            "Error: drift_locations and gradual_drift_window_lengths must have the same length."
                        )
                        return

                    for i in range(len(drift_locations)):
                        location = drift_locations[i]
                        window_length = gradual_drift_window_lengths[i]

                        # Plot the 70% transparent rectangle
                        if start < location < end:
                            plt.axvspan(
                                max(location - window_length / 2, start),
                                min(location + window_length / 2, end),
                                alpha=0.2,
                                color="red",
                            )

        output_name = str(InstancesHeader.getClassNameString(results[0]['stream'].get_schema().get_moa_header()))
        output_name = output_name[output_name.find(":") + 1:-1]

        # Add labels and title
        sns.set_style("darkgrid")
        plt.xlabel(xlabel if xlabel else "# Instance")
        plt.ylabel(ylabel if ylabel else output_name)
        plt.title(plot_title if plot_title else "Prediction Interval")
        plt.legend()
        # Show the plot or save it to the specified path
        if not save_only:
            plt.show()
        elif figure_path:
            current_time = datetime.now().strftime("%Y-%m-%d_%H-%M-%S")
            figure_name = figure_name if figure_name else f"prediction_interval_over_time_{current_time}.pdf"
            plt.savefig(figure_path + figure_name)

    # Plots two regions from prediction interval learners for comparison
    elif len(results) == 2:
        if results[0].ground_truth_y() is not None:
            targets = results[0].ground_truth_y()
        elif ground_truth is not None:
            targets = ground_truth
        else:
            raise ValueError("No ground truth Found.")

        start = max(start, 0)
        end = min(end, len(targets))

        instance_numbers = list(range(start, end))
        targets = targets[start:end]

        intervals_first = results[0].predictions()[start:end]
        intervals_second = results[1].predictions()[start:end]

        upper_first = []
        lower_first = []
        upper_second = []
        lower_second = []
        predictions_first = []
        predictions_second = []

        for i in range(len(targets)):
            upper_first.append(intervals_first[i][2])
            lower_first.append(intervals_first[i][0])
            upper_second.append(intervals_second[i][2])
            lower_second.append(intervals_second[i][0])
            predictions_first.append(intervals_first[i][1])
            predictions_second.append(intervals_second[i][1])

        plt.figure(figsize=((end - start) / 10, 6))

        if plot_bounds:
            u_first = np.array(upper_first)
            l_first = np.array(lower_first)
            u_second = np.array(upper_second)
            l_second = np.array(lower_second)

            if not dynamic_switch:
                # Plot first area
                plt.plot(instance_numbers, u_first, linewidth=0.1, alpha=0.2,
                         color=colors[0] if colors is not None else default_colors[0])
                plt.plot(instance_numbers, l_first, linewidth=0.1, alpha=0.2,
                         color=colors[0] if colors is not None else default_colors[0])
                plt.fill_between(instance_numbers, u_first, l_first,
                                 color=colors[0] if colors is not None else default_colors[0],
                                 alpha=0.2, label=results[0].learner + " interval")

                # Plot second area
                plt.plot(instance_numbers, u_second, linewidth=0.1, alpha=0.5,
                         color=colors[1] if colors is not None else default_colors[1])
                plt.plot(instance_numbers, l_second, linewidth=0.1, alpha=0.5,
                         color=colors[1] if colors is not None else default_colors[1])
                plt.fill_between(instance_numbers, u_second, l_second,
                                 color=colors[1] if colors is not None else default_colors[1],
                                 alpha=0.5, label=results[1].learner + " interval")
            else:
                # define function for further dynamic plot
                def _plot_first(i, alpha):
                    plt.plot(instance_numbers[switch_points[i]:switch_points[i+1]+1],
                             u_first[switch_points[i]:switch_points[i + 1]+1], linewidth=0.1, alpha=alpha,
                             color=colors[0] if colors is not None else default_colors[0])
                    plt.plot(instance_numbers[switch_points[i]:switch_points[i + 1]+1],
                             l_first[switch_points[i]:switch_points[i + 1]+1], linewidth=0.1, alpha=alpha,
                             color=colors[0] if colors is not None else default_colors[0])

                    plt.fill_between(instance_numbers[switch_points[i]:switch_points[i + 1]+1],
                                     u_first[switch_points[i]:switch_points[i + 1]+1],
                                     l_first[switch_points[i]:switch_points[i + 1]+1],
                                     color=colors[0] if colors is not None else default_colors[0],
                                     alpha=alpha, label=results[0].learner + " interval" if i == 0 else "")

                def _plot_second(i, alpha):
                    plt.plot(instance_numbers[switch_points[i]:switch_points[i + 1]+1],
                             u_second[switch_points[i]:switch_points[i + 1]+1], linewidth=0.1, alpha=alpha,
                             color=colors[1] if colors is not None else default_colors[1])
                    plt.plot(instance_numbers[switch_points[i]:switch_points[i + 1]+1],
                             l_second[switch_points[i]:switch_points[i + 1]+1], linewidth=0.1, alpha=alpha,
                             color=colors[1] if colors is not None else default_colors[1])

                    plt.fill_between(instance_numbers[switch_points[i ]:switch_points[i + 1]+1],
                                     u_second[switch_points[i]:switch_points[i + 1]+1],
                                     l_second[switch_points[i]:switch_points[i + 1]+1],
                                     color=colors[1] if colors is not None else default_colors[1],
                                     alpha=alpha, label=results[1].learner + " interval" if i == 0 else "")

                # determine which on top first
                first_first = l_first[0] > l_second[0]
                # find the switch point
                larger = True
                switch_points = [0]
                for i in range(0, len(l_first)):
                    if larger:
                        if l_first[i] < l_second[i]:
                            switch_points.append(i)
                            larger = not larger
                    else:
                        if l_first[i] > l_second[i]:
                            switch_points.append(i)
                            larger = not larger
                switch_points.append(len(u_first) -1)

                # Plot dynamic switching areas
                for i in range(len(switch_points) - 1):
                    if first_first:
                        if i % 2 == 0:
                            _plot_first(i, alpha=0.2)
                            _plot_second(i, alpha=0.5)
                        else:
                            _plot_second(i, alpha=0.2)
                            _plot_first(i, alpha=0.5)
                    else:
                        if i % 2 == 0:
                            _plot_second(i, alpha=0.2)
                            _plot_first(i, alpha=0.5)
                        else:
                            _plot_first(i, alpha=0.2)
                            _plot_second(i, alpha=0.5)

        #  Plot predictions
        if plot_predictions:
            plt.plot(instance_numbers, np.array(predictions_first), linewidth=1, linestyle='-',
                     color=colors[0] if colors is not None else default_colors[0],
                     label=results[0].learner + " predictions")
            plt.plot(instance_numbers, np.array(predictions_second), linewidth=1, linestyle='-',
                     color=colors[1] if colors is not None else default_colors[1],
                     label=results[1].learner + " predictions")

        if plot_truth:
            insideX = []
            insideY = []
            betweenX = []
            betweenY = []
            outsideX = []
            outsideY = []

            for i, v in enumerate(targets):
                _out = v >= max(upper_first[i], upper_second[i]) or v <= min(lower_first[i], lower_second[i])
                _in = min(upper_first[i], upper_second[i]) >= v >= max(lower_first[i], lower_second[i])
                if _out:
                    outsideX.append(instance_numbers[i])
                    outsideY.append(v)
                elif _in:
                    insideX.append(instance_numbers[i])
                    insideY.append(v)
                else:
                    betweenX.append(instance_numbers[i])
                    betweenY.append(v)

            plt.scatter(np.array(insideX), np.array(insideY), marker='*',
                        color='g', label='Ground Truth (inner)')
            plt.scatter(np.array(outsideX), np.array(outsideY), marker='x',
                        color='r', label='Ground Truth (outer)')
            plt.scatter(np.array(betweenX), np.array(betweenY), marker='+',
                        color='orange', label='Ground Truth (interim)')

        if stream is not None and isinstance(stream, DriftStream):
            if not prevent_plotting_drifts:
                drifts = stream.get_drifts()

                drift_locations = [drift.position for drift in drifts]
                gradual_drift_window_lengths = [drift.width for drift in drifts]

                # Add vertical lines at drift locations
                if drift_locations:
                    for location in drift_locations:
                        if start < location < end:
                            plt.axvline(location, color="red", linestyle="-")

                # Add gradual drift windows as 70% transparent rectangles
                if gradual_drift_window_lengths:
                    if not drift_locations:
                        print(
                            "Error: gradual_drift_window_lengths is provided, but drift_locations is not."
                        )
                        return

                    if len(drift_locations) != len(gradual_drift_window_lengths):
                        print(
                            "Error: drift_locations and gradual_drift_window_lengths must have the same length."
                        )
                        return

                    for i in range(len(drift_locations)):
                        location = drift_locations[i]
                        window_length = gradual_drift_window_lengths[i]

                        # Plot the 70% transparent rectangle
                        if start < location < end:
                            plt.axvspan(
                                max(location - window_length / 2, start),
                                min(location + window_length / 2, end),
                                alpha=0.2,
                                color="red",
                            )

        output_name = str(InstancesHeader.getClassNameString(results[0]['stream'].get_schema().get_moa_header()))
        output_name = output_name[output_name.find(":") + 1:-1]

        # Add labels and title
        sns.set_style("darkgrid")
        plt.xlabel(xlabel if xlabel else "# Instance")
        plt.ylabel(ylabel if ylabel else output_name)
        plt.title(plot_title if plot_title else "Prediction Interval Comparison")
        plt.legend()
        # Show the plot or save it to the specified path
        if not save_only:
            plt.show()
        elif figure_path:
            current_time = datetime.now().strftime("%Y-%m-%d_%H-%M-%S")
            figure_name = figure_name if figure_name else f"prediction_interval_over_time_comparison_{current_time}.pdf"
            plt.savefig(figure_path + figure_name)

def _plot_clustering_state(
        clusterer_name,
        centers,
        weights=None, 
        radii=None,
        cluster_ids=None,
        figure_path="./",
        figure_name=None,
        show_fig=True,
        save_fig=False,
        make_gif=False,
):
    fig, ax = plt.subplots()
    # Use a colormap to represent weights 
    if weights is not None:
        scatter = ax.scatter(*zip(*centers), c=weights, cmap='copper', label='Centers', s=100, edgecolor='k')
        cbar = fig.colorbar(scatter)
        cbar.set_label('Weights')
    
    # Add circles representing the radius of each center
    if radii is not None:
        for (x, y), radius in zip(centers, radii):
            circle = plt.Circle((x, y), radius, color='red', fill=False)
            ax.add_patch(circle)
    
    # Annotate the centers with cluster IDs
    if cluster_ids is not None:
        for (x, y), cluster_id in zip(centers, cluster_ids):
            ax.text(x, y, str(cluster_id), fontsize=7, ha='center', va='center', color='white')
    else:
        for (x, y), cluster_id in zip(centers, range(len(centers))):
            ax.text(x, y, str(cluster_id), fontsize=7, ha='center', va='center', color='white')

    # Add labels and title
    output_name = f'Clustering from {clusterer_name}'
    ax.set_xlabel('F1')
    ax.set_ylabel('F2')
    ax.set_title(output_name)
    ax.legend()
    ax.axis('equal')  # Ensure that the circles are not distorted
    # Show the plot or save it to the specified path
    if show_fig:
        fig.show()
    else:
        plt.close(fig) 
    if make_gif:
        ax.set_title(output_name + f'_{figure_name}')
        # print(ax.get_xlim(), ax.get_ylim())
        minx, maxx, miny, maxy = ax.get_xlim()[0], ax.get_xlim()[1], ax.get_ylim()[0], ax.get_ylim()[1]
        return fig, minx, maxx, miny, maxy
    else:
        # not a gif, use timestamp
        current_time = datetime.now().strftime("%Y-%m-%d_%H-%M-%S")
        figure_name = figure_name if figure_name else f"clustering_result_{current_time}"
        fig.savefig(figure_path + figure_name + '.png', dpi=300)

def plot_clustering_state(
        clusterer: Clusterer, 
        plot_radii=True,
        plot_weights=True,
        plot_IDs=True,
        figure_path="./",
        figure_name=None,
        show_fig=True,
        save_fig=False,
        make_gif=False,
):
    centers = clusterer.get_clusters_centers()
    weights = clusterer.get_clusters_weights() if plot_weights else None
    radii = clusterer.get_clusters_radii() if plot_radii else None
    # Assuming cluster IDs are 0, 1, 2, ..., N-1  
    cluster_ids = range(len(centers)) if plot_IDs else None
    _plot_clustering_state(str(clusterer), centers, weights, radii, cluster_ids, figure_path, figure_name, show_fig, save_fig, make_gif)

def plot_clustering_evolution(clusteringResults, clean_up=True, dpi=300):
    centers = clusteringResults.get_measurements()['m_centers']
    weights = clusteringResults.get_measurements()['m_weights']
    radii = clusteringResults.get_measurements()['m_radii']
    gif_path = './gifmaker/'
    os.makedirs(gif_path, exist_ok=True)
    figs = []

    maxx, maxy, minx, miny = -np.inf, -np.inf, np.inf, np.inf
    for i in range(len(centers)):
        fig, e_minx, e_maxx, e_miny, e_maxy = _plot_clustering_state(clusteringResults.clusterer_name, centers[i], weights[i], radii[i], figure_path=gif_path, figure_name=f'{i:05}', show_fig=False, save_fig=True, make_gif=True)
        if e_minx < minx:
            minx = e_minx
        if e_maxx > maxx:
            maxx = e_maxx
        if e_miny < miny:
            miny = e_miny
        if e_maxy > maxy:
            maxy = e_maxy
        figs.append(fig)

    # make the images with shared x and y lim
    for f in figs:
        f.gca().set_xlim([minx, maxx])
        f.gca().set_ylim([miny, maxy])
        f.savefig(f'{gif_path}{f.gca().get_title()}.png', dpi=dpi)
        plt.close(f)

    # Open images and store them in a list
    images = [Image.open(img) for img in sorted(glob.glob(gif_path + '*.png'))]
    # Create a GIF from the images
    images[0].save(
        'output.gif',
        save_all=True,
        append_images=images[1:],
        duration=500,  # Duration of each frame in milliseconds
        loop=1         # 0 means loop forever; set to 1 for single loop
    )
    # clean up after making the gif
    if clean_up:
        shutil.rmtree(gif_path)<|MERGE_RESOLUTION|>--- conflicted
+++ resolved
@@ -1,27 +1,20 @@
 import matplotlib.pyplot as plt
 from datetime import datetime
-<<<<<<< HEAD
-from capymoa.stream.drift import DriftStream
-from capymoa.base import Clusterer
-from com.yahoo.labs.samoa.instances import InstancesHeader
-import numpy as np
-import seaborn as sns
-import os
-import shutil
-from PIL import Image
-import glob
-=======
 from capymoa.stream.drift import DriftStream, RecurrentConceptDriftStream
 from com.yahoo.labs.samoa.instances import InstancesHeader
 import numpy as np
 import seaborn as sns
 from capymoa._utils import _translate_metric_name
+from capymoa.base import Clusterer
 from capymoa.evaluation.results import (
     # PrequentialPredictionIntervalResults,
     PrequentialResults,
     # PrequentialRegressionResults
 )
->>>>>>> 29c516a5
+import os
+import shutil
+from PIL import Image
+import glob
 
 
 import matplotlib.pyplot as plt
