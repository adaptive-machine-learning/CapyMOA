from ._soknl_base_tree import SOKNLBT
from ._soknl import SOKNL
from ._orto import ORTO
from ._knn import KNNRegressor
from ._fimtdd import FIMTDD
from ._arffimtdd import ARFFIMTDD
from ._adaptive_random_forest import AdaptiveRandomForestRegressor
from ._passive_aggressive_regressor import PassiveAggressiveRegressor
from ._sgd_regressor import SGDRegressor
from ._shrubs_regressor import ShrubsRegressor
from ._sgbr import StreamingGradientBoostedRegression
from ._no_change import NoChange
from ._target_mean import TargetMean
from ._fading_target_mean import FadingTargetMean

__all__ = [
    "SOKNLBT",
    "SOKNL",
    "ORTO",
    "KNNRegressor",
    "FIMTDD",
    "ARFFIMTDD",
    "AdaptiveRandomForestRegressor",
    "PassiveAggressiveRegressor",
    "SGDRegressor",
<<<<<<< HEAD
    "ShrubsRegressor"
=======
    "ShrubsRegressor",
    "StreamingGradientBoostedRegression",
    "NoChange",
    "TargetMean",
    "FadingTargetMean",
>>>>>>> 8939f31e
]<|MERGE_RESOLUTION|>--- conflicted
+++ resolved
@@ -23,13 +23,9 @@
     "AdaptiveRandomForestRegressor",
     "PassiveAggressiveRegressor",
     "SGDRegressor",
-<<<<<<< HEAD
-    "ShrubsRegressor"
-=======
     "ShrubsRegressor",
     "StreamingGradientBoostedRegression",
     "NoChange",
     "TargetMean",
     "FadingTargetMean",
->>>>>>> 8939f31e
 ]